--- conflicted
+++ resolved
@@ -248,17 +248,11 @@
 	return wc
 }
 
-<<<<<<< HEAD
-func newRawConnection(deviceID DeviceID, reader io.Reader, writer io.Writer, closer io.Closer, receiver Model, connInfo ConnectionInfo, compress Compression) *rawConnection {
+func newRawConnection(deviceID DeviceID, reader io.Reader, writer io.Writer, closer io.Closer, receiver Model, connInfo ConnectionInfo, compress Compression, compressionAlgo MessageCompression) *rawConnection {
 	idString := deviceID.String()
 	cr := &countingReader{Reader: reader, idString: idString}
 	cw := &countingWriter{Writer: writer, idString: idString}
 	registerDeviceMetrics(idString)
-=======
-func newRawConnection(deviceID DeviceID, reader io.Reader, writer io.Writer, closer io.Closer, receiver Model, connInfo ConnectionInfo, compress Compression, compressionAlgo MessageCompression) *rawConnection {
-	cr := &countingReader{Reader: reader}
-	cw := &countingWriter{Writer: writer}
->>>>>>> 88fa1613
 
 	l.Infoln("Connection uses:", compress, compressionAlgo)
 
